--- conflicted
+++ resolved
@@ -307,31 +307,6 @@
                         otherVertexId = _edges[edgeId + NODEA];
                         nextEdgeSlot = edgeId + NEXTNODEB;
                         edgeId = _edges[edgeId + NEXTNODEB];
-<<<<<<< HEAD
-                        forward = false;
-                    }
-                    if (otherVertexId == vertex2)
-                    { // this is the edge we need.
-                        if (!forward)
-                        { // switch things around.
-                            var temp = _edges[previousEdgeId + NODEA];
-                            _edges[previousEdgeId + NODEA] = _edges[previousEdgeId + NODEB];
-                            _edges[previousEdgeId + NODEB] = temp;
-                            temp = _edges[previousEdgeId + NEXTNODEA];
-                            _edges[previousEdgeId + NEXTNODEA] = _edges[previousEdgeId + NEXTNODEB];
-                            _edges[previousEdgeId + NEXTNODEB] = temp;
-                        }
-
-                        // overwrite data.
-                        for (var i = 0; i < _edgeDataSize; i++)
-                        {
-                            _edges[previousEdgeId + MINIMUM_EDGE_SIZE + i] =
-                                data[i];
-                        }
-                        return (uint)(previousEdgeId / _edgeSize);
-=======
-                        //forward = false;
->>>>>>> 97e17e2d
                     }
                     //if (otherVertexId == vertex2)
                     //{ // this is the edge we need.
