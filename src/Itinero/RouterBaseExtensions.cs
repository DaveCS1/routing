--- conflicted
+++ resolved
@@ -1028,21 +1028,27 @@
         public static Result<Route> TryCalculate(this RouterBase router, IProfileInstance profile, RouterPoint source, RouterPoint target, CancellationToken cancellationToken)
         {
             var weightHandler = router.GetDefaultWeightHandler(profile);
-<<<<<<< HEAD
-            var path = router.TryCalculateRaw(profile, weightHandler, source, target, null, cancellationToken);
-=======
             return router.TryCalculate<float>(profile, weightHandler, source, target);
         }
 
         /// <summary>
         /// Calculates a route the given locations;
         /// </summary>
+        public static Result<Route> TryCalculate<T>(this RouterBase router, IProfileInstance profile, WeightHandler<T> weightHandler,
+            RouterPoint source, RouterPoint target, RoutingSettings<T> settings = null)
+            where T : struct
+        {
+            return router.TryCalculate(profile, weightHandler, source, target, settings, CancellationToken.None);
+        }
+
+        /// <summary>
+        /// Calculates a route the given locations;
+        /// </summary>
         public static Result<Route> TryCalculate<T>(this RouterBase router, IProfileInstance profile, WeightHandler<T> weightHandler, 
-            RouterPoint source, RouterPoint target, RoutingSettings<T> settings = null) 
-            where T : struct
-        {
-            var path = router.TryCalculateRaw(profile, weightHandler, source, target, settings);
->>>>>>> b5555f18
+            RouterPoint source, RouterPoint target, RoutingSettings<T> settings, CancellationToken cancellationToken) 
+            where T : struct
+        {
+            var path = router.TryCalculateRaw(profile, weightHandler, source, target, settings, cancellationToken);
             if (path.IsError)
             {
                 return path.ConvertError<Route>();
@@ -1399,20 +1405,7 @@
         public static Result<Route> TryCalculate(this RouterBase router, IProfileInstance profileInstance, RouterPoint source, bool sourceForward, RouterPoint target, bool targetForward,
             RoutingSettings<float> settings = null)
         {
-<<<<<<< HEAD
-            return router.TryCalculate(profileInstance, source, sourceForward, target, targetForward, settings, CancellationToken.None);
-        }
-
-        /// <summary>
-        /// Calculates a route between the two given router points but in a fixed direction.
-        /// </summary>
-        public static Result<Route> TryCalculate(this RouterBase router, IProfileInstance profileInstance, RouterPoint source, bool sourceForward, RouterPoint target, bool targetForward,
-            RoutingSettings<float> settings, CancellationToken cancellationToken)
-        {
-            return router.TryCalculate(profileInstance, router.GetDefaultWeightHandler(profileInstance), source, sourceForward, target, targetForward, null, cancellationToken);
-=======
             return router.TryCalculate(profileInstance, router.GetDefaultWeightHandler(profileInstance), source, sourceForward, target, targetForward, settings);
->>>>>>> b5555f18
         }
 
         /// <summary>
@@ -1422,29 +1415,8 @@
             RoutingSettings<T> settings = null)
             where T : struct
         {
-<<<<<<< HEAD
-            return router.TryCalculate(profileInstance, weightHandler, source, sourceForward, target, targetForward, settings, CancellationToken.None);
-        }
-
-        /// <summary>
-        /// Calculates a route between the two given router points but in a fixed direction.
-        /// </summary>
-        public static Result<Route> TryCalculate<T>(this RouterBase router, IProfileInstance profileInstance, WeightHandler<T> weightHandler, RouterPoint source, bool sourceForward, RouterPoint target, bool targetForward,
-            RoutingSettings<T> settings, CancellationToken cancellationToken)
-            where T : struct
-        {
-            EdgePath<T> path = null;
-            if (source.EdgeId == target.EdgeId &&
-                sourceForward == targetForward)
-            { // check for a path on the same edge, in the requested direction.
-                var edgePath = source.EdgePathTo(router.Db, weightHandler, target, !sourceForward);
-                if (edgePath != null)
-                {
-                    path = edgePath;
-=======
             return router.TryCalculate(profileInstance, weightHandler, source, (bool?)sourceForward, target, targetForward, settings);
         }
->>>>>>> b5555f18
 
         /// <summary>
         /// Calculates a route between the two given router points but in a fixed direction.
@@ -1460,6 +1432,16 @@
         /// </summary>
         public static Result<Route> TryCalculate<T>(this RouterBase router, IProfileInstance profileInstance, WeightHandler<T> weightHandler, RouterPoint source, bool? sourceForward, RouterPoint target, bool? targetForward,
             RoutingSettings<T> settings = null)
+            where T : struct
+        {
+            return router.TryCalculate(profileInstance, weightHandler, source, sourceForward, target, targetForward, settings, CancellationToken.None);
+        }
+
+        /// <summary>
+        /// Calculates a route between the two given router points but in a fixed direction.
+        /// </summary>
+        public static Result<Route> TryCalculate<T>(this RouterBase router, IProfileInstance profileInstance, WeightHandler<T> weightHandler, RouterPoint source, bool? sourceForward, RouterPoint target, bool? targetForward,
+            RoutingSettings<T> settings, CancellationToken cancellationToken)
             where T : struct
         {
             try
@@ -1502,24 +1484,8 @@
                     }
                 }
 
-<<<<<<< HEAD
-            // try calculating a path.
-            var result = router.TryCalculateRaw<T>(profileInstance, weightHandler, new DirectedEdgeId(source.EdgeId, sourceForward),
-                new DirectedEdgeId(target.EdgeId, targetForward), settings, cancellationToken);
-            if (result.IsError &&
-                path == null)
-            {
-                return result.ConvertError<Route>();
-            }
-            else if(!result.IsError)
-            {
-                if (path == null || 
-                    weightHandler.IsSmallerThan(result.Value.Weight, path.Weight))
-                { // update path with the path found because it's better.
-                    path = result.Value;
-=======
                 // try calculating a path.
-                var result = router.TryCalculateRaw<T>(profileInstance, weightHandler, source, sourceForward, target, targetForward, settings);
+                var result = router.TryCalculateRaw<T>(profileInstance, weightHandler, source, sourceForward, target, targetForward, settings, cancellationToken);
                 if (result != null &&
                     !result.IsError)
                 { 
@@ -1528,7 +1494,6 @@
                     { // the found path is better.
                         path = result.Value;
                     }
->>>>>>> b5555f18
                 }
 
                 if (path != null)
@@ -1607,8 +1572,25 @@
         /// <param name="targetDirection">The direction to arrive on at the target location, an angle in degrees relative to north, null if don't care.</param>
         /// <param name="diffLimit">The diff limit when the angle is smaller than this we consider it the same direction.</param>
         /// <returns></returns>
-        public static Result<Route> TryCalculate<T>(this RouterBase router, IProfileInstance profileInstance, WeightHandler<T> weightHandler, RouterPoint source, float? sourceDirection, 
+        public static Result<Route> TryCalculate<T>(this RouterBase router, IProfileInstance profileInstance, WeightHandler<T> weightHandler, RouterPoint source, float? sourceDirection,
             RouterPoint target, float? targetDirection, float diffLimit = 45, RoutingSettings<T> settings = null)
+            where T : struct
+        {
+            return router.TryCalculate(profileInstance, weightHandler, source, sourceDirection, target, targetDirection, diffLimit, settings, CancellationToken.None);
+        }
+
+        /// <summary>
+        /// Tries to calculate a route using the given directions as guidance.
+        /// </summary>
+        /// <param name="router">The router.</param>
+        /// <param name="source">The source location.</param>
+        /// <param name="sourceDirection">The direction to go in at the source location, an angle in degrees relative to north, null if don't care.</param>
+        /// <param name="target">The target location.</param>
+        /// <param name="targetDirection">The direction to arrive on at the target location, an angle in degrees relative to north, null if don't care.</param>
+        /// <param name="diffLimit">The diff limit when the angle is smaller than this we consider it the same direction.</param>
+        /// <returns></returns>
+        public static Result<Route> TryCalculate<T>(this RouterBase router, IProfileInstance profileInstance, WeightHandler<T> weightHandler, RouterPoint source, float? sourceDirection,
+            RouterPoint target, float? targetDirection, float diffLimit, RoutingSettings<T> settings, CancellationToken cancellationToken)
             where T : struct
         {
             if (diffLimit <= 0 || diffLimit > 90) { throw new ArgumentOutOfRangeException(nameof(diffLimit), "Expected to be in range ]0, 90]."); }
@@ -1657,14 +1639,23 @@
                 }
             }
 
-            return router.TryCalculate(profileInstance, weightHandler, source, sourceForward, target, targetForward, settings);
+            return router.TryCalculate(profileInstance, weightHandler, source, sourceForward, target, targetForward, settings, cancellationToken);
+        }
+
+        /// <summary>
+        /// Calculates a route along the given locations.
+        /// </summary>        
+        public static Route Calculate(this RouterBase router, IProfileInstance profile, RouterPoint source, float? sourceDirection,
+            RouterPoint target, float? targetDirection)
+        {
+            return router.Calculate(profile, source, sourceDirection, target, targetDirection, CancellationToken.None);
         }
 
         /// <summary>
         /// Calculates a route along the given locations.
         /// </summary>        
         public static Route Calculate(this RouterBase router, IProfileInstance profile, RouterPoint source, float? sourceDirection, 
-            RouterPoint target, float? targetDirection)
+            RouterPoint target, float? targetDirection, CancellationToken cancellationToken)
         {
             return router.TryCalculate<float>(profile, router.GetDefaultWeightHandler(profile), source, sourceDirection, target, targetDirection).Value;
         }
