﻿<Project Sdk="Microsoft.NET.Sdk">
  <PropertyGroup>
    <TargetFrameworks>netstandard1.3;netstandard2.0;net40;net45</TargetFrameworks>
    <AssemblyName>Itinero</AssemblyName>
    <PackageId>Itinero</PackageId>
    <PackageTargetFallback Condition=" '$(TargetFramework)' == 'netstandard1.3' ">$(PackageTargetFallback);dnxcore50</PackageTargetFallback>
    <NetStandardImplicitPackageVersion Condition=" '$(TargetFramework)' == 'netstandard1.3' ">1.6.1</NetStandardImplicitPackageVersion>
    <GenerateAssemblyConfigurationAttribute>false</GenerateAssemblyConfigurationAttribute>
    <GenerateAssemblyCompanyAttribute>false</GenerateAssemblyCompanyAttribute>
    <GenerateAssemblyProductAttribute>false</GenerateAssemblyProductAttribute>
    <GenerateAssemblyVersionAttribute>false</GenerateAssemblyVersionAttribute>
    <GenerateAssemblyInformationalVersionAttribute>false</GenerateAssemblyInformationalVersionAttribute>
  </PropertyGroup>
  <ItemGroup>
    <PackageReference Include="Reminiscence" Version="1.2.0-pre06" />
  </ItemGroup>
  <ItemGroup Condition=" '$(TargetFramework)' == 'netstandard1.3' ">
    <PackageReference Include="System.Reflection.TypeExtensions" Version="4.3.0" />
    <PackageReference Include="System.Xml.XmlSerializer" Version="4.0.11" />
  </ItemGroup>
  <ItemGroup Condition=" '$(TargetFramework)' == 'net40' ">
    <Reference Include="System.Xml" />
    <Reference Include="System" />
    <Reference Include="Microsoft.CSharp" />
  </ItemGroup>
  <ItemGroup Condition=" '$(TargetFramework)' == 'net45' ">
    <Reference Include="System.Xml" />
    <Reference Include="System" />
    <Reference Include="Microsoft.CSharp" />
  </ItemGroup>
  <PropertyGroup Condition=" '$(TargetFramework)' == 'netstandard1.3' ">
    <DefineConstants>$(DefineConstants);NETSTANDARD13;NETFX_CORE;DOTNET_CORE</DefineConstants>
  </PropertyGroup>

  <ItemGroup>
    <EmbeddedResource Include="Osm\Vehicles\*.lua" Exclude="bin\**;obj\**;**\*.xproj;packages\**;@(EmbeddedResource)" />
  </ItemGroup>
  <PropertyGroup Condition=" '$(TargetFramework)' == 'net40' ">
    <DefineConstants>$(DefineConstants);NET40</DefineConstants>
  </PropertyGroup>

  <ItemGroup Condition=" '$(TargetFramework)' == 'net40' ">
    <Compile Include="..\..\SharedAssemblyVersion.cs" />
  </ItemGroup>

  <PropertyGroup Condition=" '$(TargetFramework)' == 'net45' ">
    <DefineConstants>$(DefineConstants);NET45</DefineConstants>
  </PropertyGroup>
<<<<<<< HEAD
=======

  <ItemGroup Condition=" '$(TargetFramework)' == 'net45' ">
    <Compile Include="..\..\SharedAssemblyVersion.cs" />
  </ItemGroup>

>>>>>>> d795aad1
</Project><|MERGE_RESOLUTION|>--- conflicted
+++ resolved
@@ -46,12 +46,7 @@
   <PropertyGroup Condition=" '$(TargetFramework)' == 'net45' ">
     <DefineConstants>$(DefineConstants);NET45</DefineConstants>
   </PropertyGroup>
-<<<<<<< HEAD
-=======
-
   <ItemGroup Condition=" '$(TargetFramework)' == 'net45' ">
     <Compile Include="..\..\SharedAssemblyVersion.cs" />
   </ItemGroup>
-
->>>>>>> d795aad1
 </Project>