﻿// Itinero - OpenStreetMap (OSM) SDK
// Copyright (C) 2016 Abelshausen Ben
// 
// This file is part of Itinero.
// 
// Itinero is free software: you can redistribute it and/or modify
// it under the terms of the GNU General Public License as published by
// the Free Software Foundation, either version 2 of the License, or
// (at your option) any later version.
// 
// Itinero is distributed in the hope that it will be useful,
// but WITHOUT ANY WARRANTY; without even the implied warranty of
// MERCHANTABILITY or FITNESS FOR A PARTICULAR PURPOSE. See the
// GNU General Public License for more details.
// 
// You should have received a copy of the GNU General Public License
// along with Itinero. If not, see <http://www.gnu.org/licenses/>.

using Itinero.Algorithms.Collections;
using Itinero.LocalGeo;
using Itinero.Osm.Vehicles;
using Itinero.Data.Network;
using OsmSharp.Streams;
using System;
using System.Collections.Generic;
using System.Linq;
using Itinero.Attributes;
using Itinero.Osm;
using OsmSharp.Tags;
using OsmSharp;
using Itinero.Data.Network.Edges;
using Itinero.IO.Osm.Restrictions;
using Itinero.Data.Network.Restrictions;

namespace Itinero.IO.Osm.Streams
{
    /// <summary>
    /// A stream target to load a routing database.
    /// </summary>
    public class RouterDbStreamTarget : OsmStreamTarget
    {
        private readonly RouterDb _db;
        private readonly Vehicle[] _vehicles;
        private readonly bool _allNodesAreCore;
        private readonly int _minimumStages = 1;
        private readonly Func<NodeCoordinatesDictionary> _createNodeCoordinatesDictionary;
        private readonly bool _normalizeTags = true;
        private readonly HashSet<string> _vehicleTypes;
        private readonly List<ITwoPassProcessor> _processors; // holds an extra set of processors as addons.

        /// <summary>
        /// Creates a new router db stream target.
        /// </summary>
        public RouterDbStreamTarget(RouterDb db, Vehicle[] vehicles, bool allCore = false,
            int minimumStages = 1, bool normalizeTags = true, IEnumerable<ITwoPassProcessor> processors = null, bool processRestrictions = false)
        {
            _db = db;
            _vehicles = vehicles;

            _vehicleTypes = new HashSet<string>();
            foreach(var vehicle in _vehicles)
            {
                foreach (var vehicleType in vehicle.VehicleTypes)
                {
                    _vehicleTypes.Add(vehicleType);
                }
            }

            _allNodesAreCore = allCore;
            _normalizeTags = normalizeTags;

            _createNodeCoordinatesDictionary = () =>
            {
                return new NodeCoordinatesDictionary();
            };
            _stageCoordinates = _createNodeCoordinatesDictionary();
            _allRoutingNodes = new SparseLongIndex();
            _anyStageNodes = new SparseLongIndex();
            _coreNodes = new SparseLongIndex();
            _coreNodeIdMap = new CoreNodeIdMap();
            _processedWays = new SparseLongIndex();
            _minimumStages = minimumStages;

            foreach (var vehicle in vehicles)
            {
                foreach (var profiles in vehicle.GetProfiles())
                {
                    db.AddSupportedProfile(profiles);
                }
            }

            if (processors == null)
            {
                processors = new List<ITwoPassProcessor>();
            }
            _processors = new List<ITwoPassProcessor>(processors);
            if (processRestrictions)
            {
                _processors.Add(new RestrictionProcessor(_vehicleTypes, (node) =>
                {
                    uint vertex;
                    if (!_coreNodeIdMap.TryGetFirst(node, out vertex))
                    {
                        return uint.MaxValue;
                    }
                    return vertex;
                },
                (vehicleType, sequence) =>
                {
                    if (vehicleType == null)
                    {
                        vehicleType = string.Empty;
                    }
                    RestrictionsDb restrictions;
                    if (!_db.TryGetRestrictions(vehicleType, out restrictions))
                    {
                        restrictions = new RestrictionsDb();
                        _db.AddRestrictions(vehicleType, restrictions);
                    }

                    restrictions.Add(sequence.ToArray());
                }));
            }
        }

        private bool _firstPass = true; // flag for first/second pass.
        private SparseLongIndex _allRoutingNodes; // nodes that are in a routable way.
        private SparseLongIndex _anyStageNodes; // nodes that are in a routable way that needs to be included in all stages.
        private SparseLongIndex _processedWays; // ways that have been processed already.
        private NodeCoordinatesDictionary _stageCoordinates; // coordinates of nodes that are part of a routable way in the current stage.
        private SparseLongIndex _coreNodes; // node that are in more than one routable way.
        private CoreNodeIdMap _coreNodeIdMap; // maps nodes in the core onto routing network id's.

        private long _nodeCount = 0;
        private float _minLatitude = float.MaxValue, _minLongitude = float.MaxValue,
            _maxLatitude = float.MinValue, _maxLongitude = float.MinValue;
        private List<Box> _stages = new List<Box>();
        private int _stage = -1;

        /// <summary>
        /// Intializes this target.
        /// </summary>
        public override void Initialize()
        {
            _firstPass = true;
        }

        /// <summary>
        /// Called right before pull and right after initialization.
        /// </summary>
        /// <returns></returns>
        public override bool OnBeforePull()
        {
            // execute the first pass.
            this.DoPull();

            // move to first stage and initial first pass.
            _stage = 0;
            _firstPass = false;
            while (_stage < _stages.Count)
            { // execute next stage, reset source and pull data again.
                this.Source.Reset();
                this.DoPull();
                _stage++;

                _stageCoordinates = _createNodeCoordinatesDictionary();
            }

            return false;
        }

        /// <summary>
        /// Registers the source.
        /// </summary>
        public virtual void RegisterSource(OsmStreamSource source, bool filterNonRoutingTags)
        {
            if (filterNonRoutingTags)
            { // add filtering.
                var eventsFilter = new OsmSharp.Streams.Filters.OsmStreamFilterDelegate();
                eventsFilter.MoveToNextEvent += (osmGeo, param) =>
                {
                    if (osmGeo.Type == OsmGeoType.Way)
                    {
                        var tags = new TagsCollection(osmGeo.Tags);
                        foreach (var tag in tags)
                        {
                            var relevant = false;
                            for (var i = 0; i < _vehicles.Length; i++)
                            {
                                if (_vehicles[i].IsRelevant(tag.Key, tag.Value))
                                {
                                    relevant = true;
                                    break;
                                }
                            }

                            if (!relevant)
                            {
                                osmGeo.Tags.RemoveKeyValue(tag);
                            }
                        }
                    }
                    return osmGeo;
                };
                eventsFilter.RegisterSource(source);

                base.RegisterSource(eventsFilter);
            }
            else
            { // no filtering.
                base.RegisterSource(source);
            }
        }

        /// <summary>
        /// Registers the source.
        /// </summary>
        public override void RegisterSource(OsmStreamSource source)
        {
            this.RegisterSource(source, true);
        }

        /// <summary>
        /// Adds a node.
        /// </summary>
        public override void AddNode(Node node)
        {
            if (_firstPass)
            {
                _nodeCount++;
                var latitude = node.Latitude.Value;
                if (latitude < _minLatitude)
                {
                    _minLatitude = latitude;
                }
                if (latitude > _maxLatitude)
                {
                    _maxLatitude = latitude;
                }
                var longitude = node.Longitude.Value;
                if (longitude < _minLongitude)
                {
                    _minLongitude = longitude;
                }
                if (longitude > _maxLongitude)
                {
                    _maxLongitude = longitude;
                }

                foreach(var processor in _processors)
                {
                    processor.FirstPass(node);
                }
            }
            else
            {
                foreach (var processor in _processors)
                {
                    processor.SecondPass(node);
                }

                if (_stages[_stage].Overlaps(node.Latitude.Value, node.Longitude.Value) ||
                    _anyStageNodes.Contains(node.Id.Value))
                {
                    if (_allRoutingNodes.Contains(node.Id.Value))
                    { // node is a routing node, store it's coordinates.
                        _stageCoordinates.Add(node.Id.Value, new Coordinate()
                        {
                            Latitude = (float)node.Latitude.Value,
                            Longitude = (float)node.Longitude.Value
                        });
                    }
                }
            }
        }

        /// <summary>
        /// Adds a way.
        /// </summary>
        public override void AddWay(Way way)
        {
            if (way == null) { return; }
            if (way.Nodes == null) { return; }
            if (way.Nodes.Length == 0) { return; }

            if (_firstPass)
            { // just keep.
                foreach (var processor in _processors)
                {
                    processor.FirstPass(way);
                }

                // check boundingbox and node count and descide on # stages.                    
                var box = new Box(
                    new Coordinate(_minLatitude, _minLongitude),
                    new Coordinate(_maxLatitude, _maxLongitude));
                var e = 0.00001f;
                if (_stages.Count == 0)
                {
                    if ((_nodeCount > 500000000 ||
                         _minimumStages > 1))
                    { // more than half a billion nodes, split in different stages.
                        var stages = System.Math.Max(System.Math.Ceiling(_nodeCount / 500000000), _minimumStages);

                        if (stages >= 4)
                        {
                            stages = 4;
                            _stages.Add(new Box(
                                new Coordinate(_minLatitude, _minLongitude),
                                new Coordinate(box.Center.Latitude, box.Center.Longitude)));
                            _stages[0] = _stages[0].Resize(e);
                            _stages.Add(new Box(
                                new Coordinate(_minLatitude, box.Center.Longitude),
                                new Coordinate(box.Center.Latitude, _maxLongitude)));
                            _stages[1] = _stages[1].Resize(e);
                            _stages.Add(new Box(
                                new Coordinate(box.Center.Latitude, _minLongitude),
                                new Coordinate(_maxLatitude, box.Center.Longitude)));
                            _stages[2] = _stages[2].Resize(e);
                            _stages.Add(new Box(
                                new Coordinate(box.Center.Latitude, box.Center.Longitude),
                                new Coordinate(_maxLatitude, _maxLongitude)));
                            _stages[3] = _stages[3].Resize(e);
                        }
                        else if (stages >= 2)
                        {
                            stages = 2;
                            _stages.Add(new Box(
                                new Coordinate(_minLatitude, _minLongitude),
                                new Coordinate(_maxLatitude, box.Center.Longitude)));
                            _stages[0] = _stages[0].Resize(e);
                            _stages.Add(new Box(
                                new Coordinate(_minLatitude, box.Center.Longitude),
                                new Coordinate(_maxLatitude, _maxLongitude)));
                            _stages[1] = _stages[1].Resize(e);
                        }
                        else
                        {
                            stages = 1;
                            _stages.Add(box);
                            _stages[0] = _stages[0].Resize(e);
                        }
                    }
                    else
                    {
                        _stages.Add(box);
                        _stages[0] = _stages[0].Resize(e);
                    }
                }

                if (_vehicles.AnyCanTraverse(way.Tags.ToAttributes()))
                { // way has some use.
                    for (var i = 0; i < way.Nodes.Length; i++)
                    {
                        var node = way.Nodes[i];
                        if (_allRoutingNodes.Contains(node) ||
                            _allNodesAreCore)
                        { // node already part of another way, definetly part of core.
                            _coreNodes.Add(node);
                        }
                        _allRoutingNodes.Add(node);
                    }
                    _coreNodes.Add(way.Nodes[0]);
                    _coreNodes.Add(way.Nodes[way.Nodes.Length - 1]);
                }
            }
            else
            {
                foreach (var processor in _processors)
                {
                    processor.SecondPass(way);
                }

                if (_vehicles.AnyCanTraverse(way.Tags.ToAttributes()))
                { // way has some use.
                    if (_processedWays.Contains(way.Id.Value))
                    { // way was already processed.
                        return;
                    }
                    
                    // build profile and meta-data.
                    var profileTags = new AttributeCollection();
                    var metaTags = new AttributeCollection();
                    foreach (var tag in way.Tags)
                    {
                        if (_vehicles.IsRelevantForProfile(tag.Key))
                        {
                            profileTags.Add(tag);
                        }
                        else
                        {
                            metaTags.Add(tag);
                        }
                    }

                    if (_normalizeTags)
                    { // normalize profile tags.
                        var normalizedProfileTags = new AttributeCollection();
                        if (!profileTags.Normalize(normalizedProfileTags, metaTags, _vehicles))
                        { // invalid data, no access, or tags make no sense at all.
                            return;
                        }
                        profileTags = normalizedProfileTags;
                    }

                    // get profile and meta-data id's.
                    var profile = _db.EdgeProfiles.Add(profileTags);
                    if (profile > Data.Edges.EdgeDataSerializer.MAX_PROFILE_COUNT)
                    {
                        throw new Exception("Maximum supported profiles exeeded, make sure only routing tags are included in the profiles.");
                    }
                    var meta = _db.EdgeMeta.Add(metaTags);

                    // convert way into one or more edges.
                    var node = 0;
                    while (node < way.Nodes.Length - 1)
                    {
                        // build edge to add.
                        var intermediates = new List<Coordinate>();
                        var distance = 0.0f;
                        Coordinate coordinate;
                        if (!_stageCoordinates.TryGetValue(way.Nodes[node], out coordinate))
                        { // an incomplete way, node not in source.
                            // add all the others to the any stage index.
                            for (var i = 0; i < way.Nodes.Length; i++)
                            {
                                _anyStageNodes.Add(way.Nodes[i]);
                            }
                            return;
                        }
                        var fromVertex = this.AddCoreNode(way.Nodes[node],
                            coordinate.Latitude, coordinate.Longitude);
                        var fromNode = way.Nodes[node];
                        var previousCoordinate = coordinate;
                        node++;

                        var toVertex = uint.MaxValue;
                        var toNode = long.MaxValue;
                        while (true)
                        {
                            if (!_stageCoordinates.TryGetValue(way.Nodes[node], out coordinate))
                            { // an incomplete way, node not in source.
                                // add all the others to the any stage index.
                                for (var i = 0; i < way.Nodes.Length; i++)
                                {
                                    _anyStageNodes.Add(way.Nodes[i]);
                                }
                                return;
                            }
                            distance += Coordinate.DistanceEstimateInMeter(
                                previousCoordinate, coordinate);
                            if (_coreNodes.Contains(way.Nodes[node]))
                            { // node is part of the core.
                                toVertex = this.AddCoreNode(way.Nodes[node],
                                    coordinate.Latitude, coordinate.Longitude);
                                toNode = way.Nodes[node];
                                break;
                            }
                            intermediates.Add(coordinate);
                            previousCoordinate = coordinate;
                            node++;
                        }

                        // try to add edge.
                        if (fromVertex == toVertex)
                        { // target and source vertex are identical, this must be a loop.
                            if (intermediates.Count == 1)
                            { // there is just one intermediate, add that one as a vertex.
                                var newCoreVertex = _db.Network.VertexCount;
                                _db.Network.AddVertex(newCoreVertex, intermediates[0].Latitude, intermediates[0].Longitude);
                                this.AddCoreEdge(fromVertex, newCoreVertex, new Data.Network.Edges.EdgeData()
                                {
                                    MetaId = meta,
                                    Distance = Coordinate.DistanceEstimateInMeter(
                                        _db.Network.GetVertex(fromVertex), intermediates[0]),
                                    Profile = (ushort)profile
                                }, null);
                            }
                            else if (intermediates.Count >= 2)
                            { // there is more than one intermediate, add two new core vertices.
                                var newCoreVertex1 = _db.Network.VertexCount;
                                _db.Network.AddVertex(newCoreVertex1, intermediates[0].Latitude, intermediates[0].Longitude);
                                var newCoreVertex2 = _db.Network.VertexCount;
                                _db.Network.AddVertex(newCoreVertex2, intermediates[intermediates.Count - 1].Latitude,
                                    intermediates[intermediates.Count - 1].Longitude);
                                var distance1 = Coordinate.DistanceEstimateInMeter(
                                    _db.Network.GetVertex(fromVertex), intermediates[0]);
                                var distance2 = Coordinate.DistanceEstimateInMeter(
                                    _db.Network.GetVertex(toVertex), intermediates[intermediates.Count - 1]);
                                intermediates.RemoveAt(0);
                                intermediates.RemoveAt(intermediates.Count - 1);
                                this.AddCoreEdge(fromVertex, newCoreVertex1, new Data.Network.Edges.EdgeData()
                                {
                                    MetaId = meta,
                                    Distance = distance1,
                                    Profile = (ushort)profile
                                }, null);
                                this.AddCoreEdge(newCoreVertex1, newCoreVertex2, new Data.Network.Edges.EdgeData()
                                {
                                    MetaId = meta,
                                    Distance = distance - distance2 - distance1,
                                    Profile = (ushort)profile
                                }, intermediates);
                                this.AddCoreEdge(newCoreVertex2, toVertex, new Data.Network.Edges.EdgeData()
                                {
                                    MetaId = meta,
                                    Distance = distance2,
                                    Profile = (ushort)profile
                                }, null);
                            }
                            continue;
                        }

                        var edge = _db.Network.GetEdgeEnumerator(fromVertex).FirstOrDefault(x => x.To == toVertex);
                        if (edge == null && fromVertex != toVertex)
                        { // just add edge.
                            this.AddCoreEdge(fromVertex, toVertex, new Data.Network.Edges.EdgeData()
                            {
                                MetaId = meta,
                                Distance = distance,
                                Profile = (ushort)profile
                            }, intermediates);
                        }
                        else
                        { // oeps, already an edge there.
                            if (edge.Data.Distance == distance &&
                                edge.Data.Profile == profile &&
                                edge.Data.MetaId == meta)
                            {
                                // do nothing, identical duplicate data.
                            }
                            else
                            { // try and use intermediate points if any.
                              // try and use intermediate points.
                                var splitMeta = meta;
                                var splitProfile = profile;
                                var splitDistance = distance;
                                if (intermediates.Count == 0 &&
                                    edge != null &&
                                    edge.Shape != null)
                                { // no intermediates in current edge.
                                  // save old edge data.
                                    intermediates = new List<Coordinate>(edge.Shape);
                                    fromVertex = edge.From;
                                    toVertex = edge.To;
                                    splitMeta = edge.Data.MetaId;
                                    splitProfile = edge.Data.Profile;
                                    splitDistance = edge.Data.Distance;

                                    // just add edge.
<<<<<<< HEAD
                                    this.AddCoreEdge(fromVertex, toVertex, new Network.Data.EdgeData()
=======
                                    this.AddCoreEdge(fromVertex, toVertex, new EdgeData()
>>>>>>> ef22fcc8
                                    {
                                        MetaId = meta,
                                        Distance = System.Math.Max(distance, 0.0f),
                                        Profile = (ushort)profile
                                    }, null);
                                }

                                if (intermediates.Count > 0)
                                { // intermediates found, use the first intermediate as the core-node.
                                    var newCoreVertex = _db.Network.VertexCount;
                                    _db.Network.AddVertex(newCoreVertex, intermediates[0].Latitude, intermediates[0].Longitude);

                                    // calculate new distance and update old distance.
                                    var newDistance = Coordinate.DistanceEstimateInMeter(
                                        _db.Network.GetVertex(fromVertex), intermediates[0]);
                                    splitDistance -= newDistance;

                                    // add first part.
<<<<<<< HEAD
                                    this.AddCoreEdge(fromVertex, newCoreVertex, new Network.Data.EdgeData()
=======
                                    this.AddCoreEdge(fromVertex, newCoreVertex, new EdgeData()
>>>>>>> ef22fcc8
                                    {
                                        MetaId = splitMeta,
                                        Distance = System.Math.Max(newDistance, 0.0f),
                                        Profile = (ushort)splitProfile
                                    }, null);

                                    // add second part.
                                    intermediates.RemoveAt(0);
<<<<<<< HEAD
                                    this.AddCoreEdge(newCoreVertex, toVertex, new Network.Data.EdgeData()
=======
                                    this.AddCoreEdge(newCoreVertex, toVertex, new EdgeData()
>>>>>>> ef22fcc8
                                    {
                                        MetaId = splitMeta,
                                        Distance = System.Math.Max(splitDistance, 0.0f),
                                        Profile = (ushort)splitProfile
                                    }, intermediates);
                                }
                                else
                                { // no intermediate or shapepoint found in either one. two identical edge overlayed with different profiles.
                                  // add two other vertices with identical positions as the ones given.
                                  // connect them with an edge of length '0'.
                                    var fromLocation = _db.Network.GetVertex(fromVertex);
                                    var newFromVertex = this.AddNewCoreNode(fromNode, fromLocation.Latitude, fromLocation.Longitude);
                                    this.AddCoreEdge(fromVertex, newFromVertex, new EdgeData()
                                    {
                                        Distance = 0,
                                        MetaId = splitMeta,
                                        Profile = (ushort)splitProfile
                                    }, null);
                                    var toLocation = _db.Network.GetVertex(toVertex);
<<<<<<< HEAD
                                    var newToVertex = this.AddNewCoreNode(toNode, toLocation.Latitude, toLocation.Longitude);
=======
                                    var newToVertex = this.AddNewCoreNode(toNode, fromLocation.Latitude, fromLocation.Longitude);
>>>>>>> ef22fcc8
                                    this.AddCoreEdge(newToVertex, toVertex, new EdgeData()
                                    {
                                        Distance = 0,
                                        MetaId = splitMeta,
                                        Profile = (ushort)splitProfile
                                    }, null);

                                    this.AddCoreEdge(newFromVertex, newToVertex, new EdgeData()
                                    {
                                        Distance = splitDistance,
                                        MetaId = splitMeta,
                                        Profile = (ushort)splitProfile
                                    }, null);
                                }
                            }
                        }
                    }
                    _processedWays.Add(way.Id.Value);
                }
            }
        }

        /// <summary>
        /// Adds a core-node.
        /// </summary>
        /// <returns></returns>
        private uint AddCoreNode(long node, float latitude, float longitude)
        {
            var vertex = uint.MaxValue;
            if (_coreNodeIdMap.TryGetFirst(node, out vertex))
            { // node was already added.
                return vertex;
            }
            return this.AddNewCoreNode(node, latitude, longitude);
        }

        /// <summary>
        /// Adds a new core-node, doesn't check if there is already a vertex.
        /// </summary>
        private uint AddNewCoreNode(long node, float latitude, float longitude)
        {
            var vertex = _db.Network.VertexCount;
            _db.Network.AddVertex(vertex, latitude, longitude);
            _coreNodeIdMap.Add(node, vertex);
            return vertex;
        }

        /// <summary>
        /// Adds a new edge.
        /// </summary>
        public void AddCoreEdge(uint vertex1, uint vertex2, Data.Network.Edges.EdgeData data, List<Coordinate> shape)
        {
            if (data.Distance < _db.Network.MaxEdgeDistance)
            { // edge is ok, smaller than max distance.
                _db.Network.AddEdge(vertex1, vertex2, data, shape);
            }
            else
            { // edge is too big.
                if (shape == null)
                { // make sure there is a shape.
                    shape = new List<Coordinate>();
                }

                shape = new List<Coordinate>(shape);
                shape.Insert(0, _db.Network.GetVertex(vertex1));
                shape.Add(_db.Network.GetVertex(vertex2));

                for (var s = 1; s < shape.Count; s++)
                {
                    var distance = Coordinate.DistanceEstimateInMeter(shape[s - 1], shape[s]);
                    if (distance >= _db.Network.MaxEdgeDistance)
                    { // insert a new intermediate.
                        shape.Insert(s,
                            new Coordinate()
                            {
                                Latitude = (float)(((double)shape[s - 1].Latitude +
                                    (double)shape[s].Latitude) / 2.0),
                                Longitude = (float)(((double)shape[s - 1].Longitude +
                                    (double)shape[s].Longitude) / 2.0),
                            });
                        s--;
                    }
                }

                var i = 0;
                var shortShape = new List<Coordinate>();
                var shortDistance = 0.0f;
                uint shortVertex = Constants.NO_VERTEX;
                Coordinate? shortPoint;
                i++;
                while (i < shape.Count)
                {
                    var distance = Coordinate.DistanceEstimateInMeter(shape[i - 1], shape[i]);
                    if (distance + shortDistance > _db.Network.MaxEdgeDistance)
                    { // ok, previous shapepoint was the maximum one.
                        shortPoint = shortShape[shortShape.Count - 1];
                        shortShape.RemoveAt(shortShape.Count - 1);

                        // add vertex.            
                        shortVertex = _db.Network.VertexCount;
                        _db.Network.AddVertex(shortVertex, shortPoint.Value.Latitude, 
                            shortPoint.Value.Longitude);

                        // add edge.
                        _db.Network.AddEdge(vertex1, shortVertex, new Data.Network.Edges.EdgeData()
                        {
                            Distance = (float)shortDistance,
                            MetaId = data.MetaId,
                            Profile = data.Profile
                        }, shortShape);
                        vertex1 = shortVertex;

                        // set new short distance, empty shape.
                        shortShape.Clear();
                        shortShape.Add(shape[i]);
                        shortDistance = distance;
                        i++;
                    }
                    else
                    { // just add short distance and move to the next shape point.
                        shortShape.Add(shape[i]);
                        shortDistance += distance;
                        i++;
                    }
                }

                // add final segment.
                if (shortShape.Count > 0)
                {
                    shortShape.RemoveAt(shortShape.Count - 1);
                }

                // add edge.
                _db.Network.AddEdge(vertex1, vertex2, new Data.Network.Edges.EdgeData()
                {
                    Distance = (float)shortDistance,
                    MetaId = data.MetaId,
                    Profile = data.Profile
                }, shortShape);
            }
        }

        /// <summary>
        /// Adds a relation.
        /// </summary>
        public override void AddRelation(Relation relation)
        {
            if (_firstPass)
            {
                foreach (var processor in _processors)
                {
                    processor.FirstPass(relation);
                }
            }
            else
            {
                foreach (var processor in _processors)
                {
                    processor.SecondPass(relation);
                }
            }
        }

        /// <summary>
        /// Gets the core node id map.
        /// </summary>
        public CoreNodeIdMap CoreNodeIdMap
        {
            get
            {
                return _coreNodeIdMap;
            }
        }
    }
}<|MERGE_RESOLUTION|>--- conflicted
+++ resolved
@@ -548,11 +548,7 @@
                                     splitDistance = edge.Data.Distance;
 
                                     // just add edge.
-<<<<<<< HEAD
-                                    this.AddCoreEdge(fromVertex, toVertex, new Network.Data.EdgeData()
-=======
                                     this.AddCoreEdge(fromVertex, toVertex, new EdgeData()
->>>>>>> ef22fcc8
                                     {
                                         MetaId = meta,
                                         Distance = System.Math.Max(distance, 0.0f),
@@ -571,11 +567,7 @@
                                     splitDistance -= newDistance;
 
                                     // add first part.
-<<<<<<< HEAD
-                                    this.AddCoreEdge(fromVertex, newCoreVertex, new Network.Data.EdgeData()
-=======
                                     this.AddCoreEdge(fromVertex, newCoreVertex, new EdgeData()
->>>>>>> ef22fcc8
                                     {
                                         MetaId = splitMeta,
                                         Distance = System.Math.Max(newDistance, 0.0f),
@@ -584,11 +576,7 @@
 
                                     // add second part.
                                     intermediates.RemoveAt(0);
-<<<<<<< HEAD
-                                    this.AddCoreEdge(newCoreVertex, toVertex, new Network.Data.EdgeData()
-=======
                                     this.AddCoreEdge(newCoreVertex, toVertex, new EdgeData()
->>>>>>> ef22fcc8
                                     {
                                         MetaId = splitMeta,
                                         Distance = System.Math.Max(splitDistance, 0.0f),
@@ -608,11 +596,7 @@
                                         Profile = (ushort)splitProfile
                                     }, null);
                                     var toLocation = _db.Network.GetVertex(toVertex);
-<<<<<<< HEAD
                                     var newToVertex = this.AddNewCoreNode(toNode, toLocation.Latitude, toLocation.Longitude);
-=======
-                                    var newToVertex = this.AddNewCoreNode(toNode, fromLocation.Latitude, fromLocation.Longitude);
->>>>>>> ef22fcc8
                                     this.AddCoreEdge(newToVertex, toVertex, new EdgeData()
                                     {
                                         Distance = 0,
