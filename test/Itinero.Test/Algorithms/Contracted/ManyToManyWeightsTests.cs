--- conflicted
+++ resolved
@@ -58,11 +58,7 @@
             routerDb.AddContracted(VehicleMock.Car().Fastest());
 
             // create algorithm and run.
-<<<<<<< HEAD
-            var algorithm = new ManyToManyWeightsBidirectionalDykstra(new Router(routerDb), MockProfile.CarMock().Default(),
-=======
             var algorithm = new ManyToManyWeightsBidirectionalDykstra(new Router(routerDb), VehicleMock.Car().Fastest(),
->>>>>>> 17253cb6
                 new RouterPoint[] { new RouterPoint(0, 0, 0, 0) }, 
                 new RouterPoint[] { new RouterPoint(1, 1, 0, ushort.MaxValue) });
             algorithm.Run();
@@ -74,11 +70,7 @@
             Assert.IsNotNull(algorithm.Weights);
             Assert.AreEqual(1, algorithm.Weights.Length);
             Assert.AreEqual(1, algorithm.Weights[0].Length);
-<<<<<<< HEAD
-            Assert.AreEqual(MockProfile.CarMock().Factor(null).Item1.Value * 100, algorithm.Weights[0][0], 0.01);
-=======
             Assert.AreEqual(VehicleMock.Car().Fastest().FactorAndSpeed(null).Value * 100, algorithm.Weights[0][0], 0.01);
->>>>>>> 17253cb6
         }
 
         /// <summary>
@@ -105,11 +97,7 @@
             routerDb.AddContracted(VehicleMock.Car().Fastest());
 
             // run algorithm.
-<<<<<<< HEAD
-            var algorithm = new ManyToManyWeightsBidirectionalDykstra(new Router(routerDb), MockProfile.CarMock().Default(),
-=======
             var algorithm = new ManyToManyWeightsBidirectionalDykstra(new Router(routerDb), VehicleMock.Car().Fastest(),
->>>>>>> 17253cb6
                 new RouterPoint[] { new RouterPoint(0, 0, 0, ushort.MaxValue / 10) },
                 new RouterPoint[] { new RouterPoint(1, 1, 0, ushort.MaxValue / 10 * 9) });
             algorithm.Run();
@@ -120,11 +108,7 @@
             Assert.IsNotNull(algorithm.Weights);
             Assert.AreEqual(1, algorithm.Weights.Length);
             Assert.AreEqual(1, algorithm.Weights[0].Length);
-<<<<<<< HEAD
-            Assert.AreEqual(MockProfile.CarMock().Factor(null).Item1.Value * 80, algorithm.Weights[0][0], 0.01);
-=======
             Assert.AreEqual(VehicleMock.Car().Fastest().FactorAndSpeed(null).Value * 80, algorithm.Weights[0][0], 0.01);
->>>>>>> 17253cb6
         }
 
         /// <summary>
@@ -178,11 +162,7 @@
             routerDb.AddContracted(VehicleMock.Car().Fastest());
 
             // run algorithm (0, 1, 2)->(0, 1, 2).
-<<<<<<< HEAD
-            var algorithm = new ManyToManyWeightsBidirectionalDykstra(new Router(routerDb), MockProfile.CarMock().Default(),
-=======
             var algorithm = new ManyToManyWeightsBidirectionalDykstra(new Router(routerDb), VehicleMock.Car().Fastest(),
->>>>>>> 17253cb6
                 new RouterPoint[] { 
                     routerDb.Network.CreateRouterPointForVertex(0),
                     routerDb.Network.CreateRouterPointForVertex(1),
@@ -201,17 +181,6 @@
             Assert.AreEqual(3, weights.Length);
             Assert.AreEqual(3, weights[0].Length);
             Assert.AreEqual(0, weights[0][0], 0.001);
-<<<<<<< HEAD
-            Assert.AreEqual(100 * MockProfile.CarMock().Factor(null).Item1.Value, weights[0][1], 0.01);
-            Assert.AreEqual(100 * MockProfile.CarMock().Factor(null).Item1.Value, weights[0][2], 0.01);
-            Assert.AreEqual(3, weights[1].Length);
-            Assert.AreEqual(100 * MockProfile.CarMock().Factor(null).Item1.Value, weights[1][0], 0.01);
-            Assert.AreEqual(0, weights[1][1], 0.001);
-            Assert.AreEqual(100 * MockProfile.CarMock().Factor(null).Item1.Value, weights[1][2], 0.01);
-            Assert.AreEqual(3, weights[2].Length);
-            Assert.AreEqual(100 * MockProfile.CarMock().Factor(null).Item1.Value, weights[2][0], 0.01);
-            Assert.AreEqual(100 * MockProfile.CarMock().Factor(null).Item1.Value, weights[2][1], 0.01);
-=======
             Assert.AreEqual(100 * VehicleMock.Car().Fastest().FactorAndSpeed(null).Value, weights[0][1], 0.01);
             Assert.AreEqual(100 * VehicleMock.Car().Fastest().FactorAndSpeed(null).Value, weights[0][2], 0.01);
             Assert.AreEqual(3, weights[1].Length);
@@ -221,7 +190,6 @@
             Assert.AreEqual(3, weights[2].Length);
             Assert.AreEqual(100 * VehicleMock.Car().Fastest().FactorAndSpeed(null).Value, weights[2][0], 0.01);
             Assert.AreEqual(100 * VehicleMock.Car().Fastest().FactorAndSpeed(null).Value, weights[2][1], 0.01);
->>>>>>> 17253cb6
             Assert.AreEqual(0, weights[2][2], 0.001);
         }
 
@@ -253,21 +221,12 @@
             // build graph.
             var graph = new DirectedMetaGraph(ContractedEdgeDataSerializer.Size,
                 ContractedEdgeDataSerializer.MetaSize);
-<<<<<<< HEAD
-            graph.AddEdge(0, 1, 100 * MockProfile.CarMock().Factor(null).Item1.Value, null, Constants.NO_VERTEX);
-            graph.AddEdge(2, 1, 100 * MockProfile.CarMock().Factor(null).Item1.Value, null, Constants.NO_VERTEX);
-            routerDb.AddContracted(MockProfile.CarMock(), new ContractedDb(graph));
-
-            // create algorithm and run.
-            var algorithm = new ManyToManyWeightsBidirectionalDykstra(new Router(routerDb), MockProfile.CarMock().Default(),
-=======
             graph.AddEdge(0, 1, 100 * VehicleMock.Car().Fastest().FactorAndSpeed(null).Value, null, Constants.NO_VERTEX);
             graph.AddEdge(2, 1, 100 * VehicleMock.Car().Fastest().FactorAndSpeed(null).Value, null, Constants.NO_VERTEX);
             routerDb.AddContracted(VehicleMock.Car().Fastest(), new ContractedDb(graph));
 
             // create algorithm and run.
             var algorithm = new ManyToManyWeightsBidirectionalDykstra(new Router(routerDb), VehicleMock.Car().Fastest(),
->>>>>>> 17253cb6
                 new RouterPoint[] { 
                     routerDb.Network.CreateRouterPointForVertex(0),
                     routerDb.Network.CreateRouterPointForVertex(1),
@@ -290,17 +249,6 @@
             Assert.AreEqual(3, algorithm.Weights[1].Length);
             Assert.AreEqual(3, algorithm.Weights[2].Length);
 
-<<<<<<< HEAD
-            Assert.AreEqual(000 * MockProfile.CarMock().Factor(null).Item1.Value, algorithm.Weights[0][0], 0.1);
-            Assert.AreEqual(100 * MockProfile.CarMock().Factor(null).Item1.Value, algorithm.Weights[0][1], 0.1);
-            Assert.AreEqual(200 * MockProfile.CarMock().Factor(null).Item1.Value, algorithm.Weights[0][2], 0.1);
-            Assert.AreEqual(100 * MockProfile.CarMock().Factor(null).Item1.Value, algorithm.Weights[1][0], 0.1);
-            Assert.AreEqual(000 * MockProfile.CarMock().Factor(null).Item1.Value, algorithm.Weights[1][1], 0.1);
-            Assert.AreEqual(100 * MockProfile.CarMock().Factor(null).Item1.Value, algorithm.Weights[1][2], 0.1);
-            Assert.AreEqual(200 * MockProfile.CarMock().Factor(null).Item1.Value, algorithm.Weights[2][0], 0.1);
-            Assert.AreEqual(100 * MockProfile.CarMock().Factor(null).Item1.Value, algorithm.Weights[2][1], 0.1);
-            Assert.AreEqual(000 * MockProfile.CarMock().Factor(null).Item1.Value, algorithm.Weights[2][2], 0.1);
-=======
             Assert.AreEqual(000 * VehicleMock.Car().Fastest().FactorAndSpeed(null).Value, algorithm.Weights[0][0], 0.1);
             Assert.AreEqual(100 * VehicleMock.Car().Fastest().FactorAndSpeed(null).Value, algorithm.Weights[0][1], 0.1);
             Assert.AreEqual(200 * VehicleMock.Car().Fastest().FactorAndSpeed(null).Value, algorithm.Weights[0][2], 0.1);
@@ -310,7 +258,6 @@
             Assert.AreEqual(200 * VehicleMock.Car().Fastest().FactorAndSpeed(null).Value, algorithm.Weights[2][0], 0.1);
             Assert.AreEqual(100 * VehicleMock.Car().Fastest().FactorAndSpeed(null).Value, algorithm.Weights[2][1], 0.1);
             Assert.AreEqual(000 * VehicleMock.Car().Fastest().FactorAndSpeed(null).Value, algorithm.Weights[2][2], 0.1);
->>>>>>> 17253cb6
         }
 
         /// <summary>
@@ -341,21 +288,12 @@
             // build graph.
             var graph = new DirectedMetaGraph(ContractedEdgeDataSerializer.Size,
                 ContractedEdgeDataSerializer.MetaSize);
-<<<<<<< HEAD
-            graph.AddEdge(0, 1, 100 * MockProfile.CarMock().Factor(null).Item1.Value, null, Constants.NO_VERTEX);
-            graph.AddEdge(1, 2, 100 * MockProfile.CarMock().Factor(null).Item1.Value, null, Constants.NO_VERTEX);
-            routerDb.AddContracted(MockProfile.CarMock(), new ContractedDb(graph));
-
-            // create algorithm and run.
-            var algorithm = new ManyToManyWeightsBidirectionalDykstra(new Router(routerDb), MockProfile.CarMock().Default(),
-=======
             graph.AddEdge(0, 1, 100 * VehicleMock.Car().Fastest().FactorAndSpeed(null).Value, null, Constants.NO_VERTEX);
             graph.AddEdge(1, 2, 100 * VehicleMock.Car().Fastest().FactorAndSpeed(null).Value, null, Constants.NO_VERTEX);
             routerDb.AddContracted(VehicleMock.Car().Fastest(), new ContractedDb(graph));
 
             // create algorithm and run.
             var algorithm = new ManyToManyWeightsBidirectionalDykstra(new Router(routerDb), VehicleMock.Car().Fastest(),
->>>>>>> 17253cb6
                 new RouterPoint[] { 
                     routerDb.Network.CreateRouterPointForVertex(0),
                     routerDb.Network.CreateRouterPointForVertex(1),
@@ -378,17 +316,6 @@
             Assert.AreEqual(3, algorithm.Weights[1].Length);
             Assert.AreEqual(3, algorithm.Weights[2].Length);
 
-<<<<<<< HEAD
-            Assert.AreEqual(000 * MockProfile.CarMock().Factor(null).Item1.Value, algorithm.Weights[0][0], 0.1);
-            Assert.AreEqual(100 * MockProfile.CarMock().Factor(null).Item1.Value, algorithm.Weights[0][1], 0.1);
-            Assert.AreEqual(200 * MockProfile.CarMock().Factor(null).Item1.Value, algorithm.Weights[0][2], 0.1);
-            Assert.AreEqual(100 * MockProfile.CarMock().Factor(null).Item1.Value, algorithm.Weights[1][0], 0.1);
-            Assert.AreEqual(000 * MockProfile.CarMock().Factor(null).Item1.Value, algorithm.Weights[1][1], 0.1);
-            Assert.AreEqual(100 * MockProfile.CarMock().Factor(null).Item1.Value, algorithm.Weights[1][2], 0.1);
-            Assert.AreEqual(200 * MockProfile.CarMock().Factor(null).Item1.Value, algorithm.Weights[2][0], 0.1);
-            Assert.AreEqual(100 * MockProfile.CarMock().Factor(null).Item1.Value, algorithm.Weights[2][1], 0.1);
-            Assert.AreEqual(000 * MockProfile.CarMock().Factor(null).Item1.Value, algorithm.Weights[2][2], 0.1);
-=======
             Assert.AreEqual(000 * VehicleMock.Car().Fastest().FactorAndSpeed(null).Value, algorithm.Weights[0][0], 0.1);
             Assert.AreEqual(100 * VehicleMock.Car().Fastest().FactorAndSpeed(null).Value, algorithm.Weights[0][1], 0.1);
             Assert.AreEqual(200 * VehicleMock.Car().Fastest().FactorAndSpeed(null).Value, algorithm.Weights[0][2], 0.1);
@@ -398,7 +325,6 @@
             Assert.AreEqual(200 * VehicleMock.Car().Fastest().FactorAndSpeed(null).Value, algorithm.Weights[2][0], 0.1);
             Assert.AreEqual(100 * VehicleMock.Car().Fastest().FactorAndSpeed(null).Value, algorithm.Weights[2][1], 0.1);
             Assert.AreEqual(000 * VehicleMock.Car().Fastest().FactorAndSpeed(null).Value, algorithm.Weights[2][2], 0.1);
->>>>>>> 17253cb6
         }
 
         /// <summary>
@@ -429,21 +355,12 @@
             // build graph.
             var graph = new DirectedMetaGraph(ContractedEdgeDataSerializer.Size,
                 ContractedEdgeDataSerializer.MetaSize);
-<<<<<<< HEAD
-            graph.AddEdge(1, 0, 100 * MockProfile.CarMock().Factor(null).Item1.Value, null, Constants.NO_VERTEX);
-            graph.AddEdge(2, 1, 100 * MockProfile.CarMock().Factor(null).Item1.Value, null, Constants.NO_VERTEX);
-            routerDb.AddContracted(MockProfile.CarMock(), new ContractedDb(graph));
-
-            // create algorithm and run.
-            var algorithm = new ManyToManyWeightsBidirectionalDykstra(new Router(routerDb), MockProfile.CarMock().Default(),
-=======
             graph.AddEdge(1, 0, 100 * VehicleMock.Car().Fastest().FactorAndSpeed(null).Value, null, Constants.NO_VERTEX);
             graph.AddEdge(2, 1, 100 * VehicleMock.Car().Fastest().FactorAndSpeed(null).Value, null, Constants.NO_VERTEX);
             routerDb.AddContracted(VehicleMock.Car().Fastest(), new ContractedDb(graph));
 
             // create algorithm and run.
             var algorithm = new ManyToManyWeightsBidirectionalDykstra(new Router(routerDb), VehicleMock.Car().Fastest(),
->>>>>>> 17253cb6
                 new RouterPoint[] { 
                     routerDb.Network.CreateRouterPointForVertex(0),
                     routerDb.Network.CreateRouterPointForVertex(1),
@@ -466,17 +383,6 @@
             Assert.AreEqual(3, algorithm.Weights[1].Length);
             Assert.AreEqual(3, algorithm.Weights[2].Length);
 
-<<<<<<< HEAD
-            Assert.AreEqual(000 * MockProfile.CarMock().Factor(null).Item1.Value, algorithm.Weights[0][0], 0.1);
-            Assert.AreEqual(100 * MockProfile.CarMock().Factor(null).Item1.Value, algorithm.Weights[0][1], 0.1);
-            Assert.AreEqual(200 * MockProfile.CarMock().Factor(null).Item1.Value, algorithm.Weights[0][2], 0.1);
-            Assert.AreEqual(100 * MockProfile.CarMock().Factor(null).Item1.Value, algorithm.Weights[1][0], 0.1);
-            Assert.AreEqual(000 * MockProfile.CarMock().Factor(null).Item1.Value, algorithm.Weights[1][1], 0.1);
-            Assert.AreEqual(100 * MockProfile.CarMock().Factor(null).Item1.Value, algorithm.Weights[1][2], 0.1);
-            Assert.AreEqual(200 * MockProfile.CarMock().Factor(null).Item1.Value, algorithm.Weights[2][0], 0.1);
-            Assert.AreEqual(100 * MockProfile.CarMock().Factor(null).Item1.Value, algorithm.Weights[2][1], 0.1);
-            Assert.AreEqual(000 * MockProfile.CarMock().Factor(null).Item1.Value, algorithm.Weights[2][2], 0.1);
-=======
             Assert.AreEqual(000 * VehicleMock.Car().Fastest().FactorAndSpeed(null).Value, algorithm.Weights[0][0], 0.1);
             Assert.AreEqual(100 * VehicleMock.Car().Fastest().FactorAndSpeed(null).Value, algorithm.Weights[0][1], 0.1);
             Assert.AreEqual(200 * VehicleMock.Car().Fastest().FactorAndSpeed(null).Value, algorithm.Weights[0][2], 0.1);
@@ -486,7 +392,6 @@
             Assert.AreEqual(200 * VehicleMock.Car().Fastest().FactorAndSpeed(null).Value, algorithm.Weights[2][0], 0.1);
             Assert.AreEqual(100 * VehicleMock.Car().Fastest().FactorAndSpeed(null).Value, algorithm.Weights[2][1], 0.1);
             Assert.AreEqual(000 * VehicleMock.Car().Fastest().FactorAndSpeed(null).Value, algorithm.Weights[2][2], 0.1);
->>>>>>> 17253cb6
         }
 
         /// <summary>
@@ -498,12 +403,8 @@
             // build graph.
             var oneway = VehicleMock.Car(t => new FactorAndSpeed()
                 {
-<<<<<<< HEAD
-                    Value = MockProfile.CarMock().Speed(null).Item1.Value,
-=======
                     Value = VehicleMock.Car().Fastest().FactorAndSpeed(null).Value,
                     SpeedFactor = VehicleMock.Car().Fastest().FactorAndSpeed(null).SpeedFactor,
->>>>>>> 17253cb6
                     Direction = 1
                 }).Fastest();
             var routerDb = new RouterDb();
@@ -533,7 +434,7 @@
             routerDb.AddContracted(VehicleMock.Car().Fastest(), new ContractedDb(graph));
 
             // create algorithm and run.
-            var algorithm = new ManyToManyWeightsBidirectionalDykstra(new Router(routerDb), oneway.Default(),
+            var algorithm = new ManyToManyWeightsBidirectionalDykstra(new Router(routerDb), oneway,
                 new RouterPoint[] { 
                     routerDb.Network.CreateRouterPointForVertex(0),
                     routerDb.Network.CreateRouterPointForVertex(1),
@@ -556,17 +457,6 @@
             Assert.AreEqual(3, algorithm.Weights[1].Length);
             Assert.AreEqual(3, algorithm.Weights[2].Length);
 
-<<<<<<< HEAD
-            Assert.AreEqual(000 * MockProfile.CarMock().Factor(null).Item1.Value, algorithm.Weights[0][0], 0.1);
-            Assert.AreEqual(100 * MockProfile.CarMock().Factor(null).Item1.Value, algorithm.Weights[0][1], 0.1);
-            Assert.AreEqual(200 * MockProfile.CarMock().Factor(null).Item1.Value, algorithm.Weights[0][2], 0.1);
-            Assert.AreEqual(float.MaxValue, algorithm.Weights[1][0]);
-            Assert.AreEqual(000 * MockProfile.CarMock().Factor(null).Item1.Value, algorithm.Weights[1][1], 0.1);
-            Assert.AreEqual(100 * MockProfile.CarMock().Factor(null).Item1.Value, algorithm.Weights[1][2], 0.1);
-            Assert.AreEqual(float.MaxValue, algorithm.Weights[2][0]);
-            Assert.AreEqual(float.MaxValue, algorithm.Weights[2][1]);
-            Assert.AreEqual(000 * MockProfile.CarMock().Factor(null).Item1.Value, algorithm.Weights[2][2], 0.1);
-=======
             Assert.AreEqual(000 * VehicleMock.Car().Fastest().FactorAndSpeed(null).Value, algorithm.Weights[0][0], 0.1);
             Assert.AreEqual(100 * VehicleMock.Car().Fastest().FactorAndSpeed(null).Value, algorithm.Weights[0][1], 0.1);
             Assert.AreEqual(200 * VehicleMock.Car().Fastest().FactorAndSpeed(null).Value, algorithm.Weights[0][2], 0.1);
@@ -576,7 +466,6 @@
             Assert.AreEqual(float.MaxValue, algorithm.Weights[2][0]);
             Assert.AreEqual(float.MaxValue, algorithm.Weights[2][1]);
             Assert.AreEqual(000 * VehicleMock.Car().Fastest().FactorAndSpeed(null).Value, algorithm.Weights[2][2], 0.1);
->>>>>>> 17253cb6
         }
 
         /// <summary>
@@ -588,12 +477,8 @@
             // build graph.
             var oneway = VehicleMock.Car(t => new FactorAndSpeed()
             {
-<<<<<<< HEAD
-                Value = MockProfile.CarMock().Speed(null).Item1.Value,
-=======
                 Value = VehicleMock.Car().Fastest().FactorAndSpeed(null).Value,
                 SpeedFactor = VehicleMock.Car().Fastest().FactorAndSpeed(null).Value,
->>>>>>> 17253cb6
                 Direction = 1
             }).Fastest();
             var routerDb = new RouterDb();
@@ -617,18 +502,12 @@
             // build graph.
             var graph = new DirectedMetaGraph(ContractedEdgeDataSerializer.Size,
                 ContractedEdgeDataSerializer.MetaSize);
-<<<<<<< HEAD
-            graph.AddEdge(0, 1, 100 * MockProfile.CarMock().Factor(null).Item1.Value, true, Constants.NO_VERTEX);
-            graph.AddEdge(1, 2, 100 * MockProfile.CarMock().Factor(null).Item1.Value, true, Constants.NO_VERTEX);
-            routerDb.AddContracted(MockProfile.CarMock(), new ContractedDb(graph));
-=======
             graph.AddEdge(0, 1, 100 * VehicleMock.Car().Fastest().FactorAndSpeed(null).Value, true, Constants.NO_VERTEX);
             graph.AddEdge(1, 2, 100 * VehicleMock.Car().Fastest().FactorAndSpeed(null).Value, true, Constants.NO_VERTEX);
             routerDb.AddContracted(VehicleMock.Car().Fastest(), new ContractedDb(graph));
->>>>>>> 17253cb6
 
             // create algorithm and run.
-            var algorithm = new ManyToManyWeightsBidirectionalDykstra(new Router(routerDb), oneway.Default(),
+            var algorithm = new ManyToManyWeightsBidirectionalDykstra(new Router(routerDb), oneway,
                 new RouterPoint[] { 
                     routerDb.Network.CreateRouterPointForVertex(0),
                     routerDb.Network.CreateRouterPointForVertex(1),
@@ -651,17 +530,6 @@
             Assert.AreEqual(3, algorithm.Weights[1].Length);
             Assert.AreEqual(3, algorithm.Weights[2].Length);
 
-<<<<<<< HEAD
-            Assert.AreEqual(000 * MockProfile.CarMock().Factor(null).Item1.Value, algorithm.Weights[0][0], 0.1);
-            Assert.AreEqual(100 * MockProfile.CarMock().Factor(null).Item1.Value, algorithm.Weights[0][1], 0.1);
-            Assert.AreEqual(200 * MockProfile.CarMock().Factor(null).Item1.Value, algorithm.Weights[0][2], 0.1);
-            Assert.AreEqual(float.MaxValue, algorithm.Weights[1][0]);
-            Assert.AreEqual(000 * MockProfile.CarMock().Factor(null).Item1.Value, algorithm.Weights[1][1], 0.1);
-            Assert.AreEqual(100 * MockProfile.CarMock().Factor(null).Item1.Value, algorithm.Weights[1][2], 0.1);
-            Assert.AreEqual(float.MaxValue, algorithm.Weights[2][0]);
-            Assert.AreEqual(float.MaxValue, algorithm.Weights[2][1]);
-            Assert.AreEqual(000 * MockProfile.CarMock().Factor(null).Item1.Value, algorithm.Weights[2][2], 0.1);
-=======
             Assert.AreEqual(000 * VehicleMock.Car().Fastest().FactorAndSpeed(null).Value, algorithm.Weights[0][0], 0.1);
             Assert.AreEqual(100 * VehicleMock.Car().Fastest().FactorAndSpeed(null).Value, algorithm.Weights[0][1], 0.1);
             Assert.AreEqual(200 * VehicleMock.Car().Fastest().FactorAndSpeed(null).Value, algorithm.Weights[0][2], 0.1);
@@ -671,7 +539,6 @@
             Assert.AreEqual(float.MaxValue, algorithm.Weights[2][0]);
             Assert.AreEqual(float.MaxValue, algorithm.Weights[2][1]);
             Assert.AreEqual(000 * VehicleMock.Car().Fastest().FactorAndSpeed(null).Value, algorithm.Weights[2][2], 0.1);
->>>>>>> 17253cb6
         }
 
         /// <summary>
@@ -683,12 +550,8 @@
             // build graph.
             var oneway = VehicleMock.Car(t => new FactorAndSpeed()
             {
-<<<<<<< HEAD
-                Value = MockProfile.CarMock().Speed(null).Item1.Value,
-=======
                 Value = VehicleMock.Car().Fastest().FactorAndSpeed(null).Value,
                 SpeedFactor = VehicleMock.Car().Fastest().FactorAndSpeed(null).SpeedFactor,
->>>>>>> 17253cb6
                 Direction = 1
             }).Fastest();
             var routerDb = new RouterDb();
@@ -712,18 +575,12 @@
             // build graph.
             var graph = new DirectedMetaGraph(ContractedEdgeDataSerializer.Size,
                 ContractedEdgeDataSerializer.MetaSize);
-<<<<<<< HEAD
-            graph.AddEdge(1, 0, 100 * MockProfile.CarMock().Factor(null).Item1.Value, false, Constants.NO_VERTEX);
-            graph.AddEdge(2, 1, 100 * MockProfile.CarMock().Factor(null).Item1.Value, false, Constants.NO_VERTEX);
-            routerDb.AddContracted(MockProfile.CarMock(), new ContractedDb(graph));
-=======
             graph.AddEdge(1, 0, 100 * VehicleMock.Car().Fastest().FactorAndSpeed(null).Value, false, Constants.NO_VERTEX);
             graph.AddEdge(2, 1, 100 * VehicleMock.Car().Fastest().FactorAndSpeed(null).Value, false, Constants.NO_VERTEX);
             routerDb.AddContracted(VehicleMock.Car().Fastest(), new ContractedDb(graph));
->>>>>>> 17253cb6
 
             // create algorithm and run.
-            var algorithm = new ManyToManyWeightsBidirectionalDykstra(new Router(routerDb), oneway.Default(),
+            var algorithm = new ManyToManyWeightsBidirectionalDykstra(new Router(routerDb), oneway,
                 new RouterPoint[] { 
                     routerDb.Network.CreateRouterPointForVertex(0),
                     routerDb.Network.CreateRouterPointForVertex(1),
@@ -746,17 +603,6 @@
             Assert.AreEqual(3, algorithm.Weights[1].Length);
             Assert.AreEqual(3, algorithm.Weights[2].Length);
 
-<<<<<<< HEAD
-            Assert.AreEqual(000 * MockProfile.CarMock().Factor(null).Item1.Value, algorithm.Weights[0][0], 0.1);
-            Assert.AreEqual(100 * MockProfile.CarMock().Factor(null).Item1.Value, algorithm.Weights[0][1], 0.1);
-            Assert.AreEqual(200 * MockProfile.CarMock().Factor(null).Item1.Value, algorithm.Weights[0][2], 0.1);
-            Assert.AreEqual(float.MaxValue, algorithm.Weights[1][0]);
-            Assert.AreEqual(000 * MockProfile.CarMock().Factor(null).Item1.Value, algorithm.Weights[1][1], 0.1);
-            Assert.AreEqual(100 * MockProfile.CarMock().Factor(null).Item1.Value, algorithm.Weights[1][2], 0.1);
-            Assert.AreEqual(float.MaxValue, algorithm.Weights[2][0]);
-            Assert.AreEqual(float.MaxValue, algorithm.Weights[2][1]);
-            Assert.AreEqual(000 * MockProfile.CarMock().Factor(null).Item1.Value, algorithm.Weights[2][2], 0.1);
-=======
             Assert.AreEqual(000 * VehicleMock.Car().Fastest().FactorAndSpeed(null).Value, algorithm.Weights[0][0], 0.1);
             Assert.AreEqual(100 * VehicleMock.Car().Fastest().FactorAndSpeed(null).Value, algorithm.Weights[0][1], 0.1);
             Assert.AreEqual(200 * VehicleMock.Car().Fastest().FactorAndSpeed(null).Value, algorithm.Weights[0][2], 0.1);
@@ -766,7 +612,6 @@
             Assert.AreEqual(float.MaxValue, algorithm.Weights[2][0]);
             Assert.AreEqual(float.MaxValue, algorithm.Weights[2][1]);
             Assert.AreEqual(000 * VehicleMock.Car().Fastest().FactorAndSpeed(null).Value, algorithm.Weights[2][2], 0.1);
->>>>>>> 17253cb6
         }
 
         /// <summary>
@@ -816,19 +661,6 @@
             // build graph.
             var graph = new DirectedMetaGraph(ContractedEdgeDataSerializer.Size,
                 ContractedEdgeDataSerializer.MetaSize);
-<<<<<<< HEAD
-            graph.AddEdge(0, 1, 100 * MockProfile.CarMock().Factor(null).Item1.Value, null, Constants.NO_VERTEX);
-            graph.AddEdge(0, 4, 100 * MockProfile.CarMock().Factor(null).Item1.Value, null, Constants.NO_VERTEX);
-            graph.AddEdge(2, 1, 100 * MockProfile.CarMock().Factor(null).Item1.Value, null, Constants.NO_VERTEX);
-            graph.AddEdge(2, 3, 100 * MockProfile.CarMock().Factor(null).Item1.Value, null, Constants.NO_VERTEX);
-            graph.AddEdge(3, 1, 200 * MockProfile.CarMock().Factor(null).Item1.Value, null, 2);
-            graph.AddEdge(4, 1, 200 * MockProfile.CarMock().Factor(null).Item1.Value, null, 0);
-            graph.AddEdge(4, 3, 100 * MockProfile.CarMock().Factor(null).Item1.Value, null, Constants.NO_VERTEX);
-            routerDb.AddContracted(MockProfile.CarMock(), new ContractedDb(graph));
-
-            // create algorithm and run.
-            var algorithm = new ManyToManyWeightsBidirectionalDykstra(new Router(routerDb), MockProfile.CarMock().Default(),
-=======
             graph.AddEdge(0, 1, 100 * VehicleMock.Car().Fastest().FactorAndSpeed(null).Value, null, Constants.NO_VERTEX);
             graph.AddEdge(0, 4, 100 * VehicleMock.Car().Fastest().FactorAndSpeed(null).Value, null, Constants.NO_VERTEX);
             graph.AddEdge(2, 1, 100 * VehicleMock.Car().Fastest().FactorAndSpeed(null).Value, null, Constants.NO_VERTEX);
@@ -840,7 +672,6 @@
 
             // create algorithm and run.
             var algorithm = new ManyToManyWeightsBidirectionalDykstra(new Router(routerDb), VehicleMock.Car().Fastest(),
->>>>>>> 17253cb6
                 new RouterPoint[] { 
                     routerDb.Network.CreateRouterPointForVertex(0),
                     routerDb.Network.CreateRouterPointForVertex(1),
@@ -870,25 +701,6 @@
             Assert.AreEqual(5, algorithm.Weights[3].Length);
             Assert.AreEqual(5, algorithm.Weights[4].Length);
 
-<<<<<<< HEAD
-            Assert.AreEqual(000 * MockProfile.CarMock().Factor(null).Item1.Value, algorithm.Weights[0][0], 0.1);
-            Assert.AreEqual(100 * MockProfile.CarMock().Factor(null).Item1.Value, algorithm.Weights[0][1], 0.1);
-            Assert.AreEqual(200 * MockProfile.CarMock().Factor(null).Item1.Value, algorithm.Weights[0][2], 0.1);
-            Assert.AreEqual(200 * MockProfile.CarMock().Factor(null).Item1.Value, algorithm.Weights[0][3], 0.1);
-            Assert.AreEqual(100 * MockProfile.CarMock().Factor(null).Item1.Value, algorithm.Weights[0][4], 0.1);
-
-            Assert.AreEqual(100 * MockProfile.CarMock().Factor(null).Item1.Value, algorithm.Weights[1][0], 0.1);
-            Assert.AreEqual(000 * MockProfile.CarMock().Factor(null).Item1.Value, algorithm.Weights[1][1], 0.1);
-            Assert.AreEqual(100 * MockProfile.CarMock().Factor(null).Item1.Value, algorithm.Weights[1][2], 0.1);
-            Assert.AreEqual(200 * MockProfile.CarMock().Factor(null).Item1.Value, algorithm.Weights[1][3], 0.1);
-            Assert.AreEqual(200 * MockProfile.CarMock().Factor(null).Item1.Value, algorithm.Weights[1][4], 0.1);
-
-            Assert.AreEqual(200 * MockProfile.CarMock().Factor(null).Item1.Value, algorithm.Weights[2][0], 0.1);
-            Assert.AreEqual(100 * MockProfile.CarMock().Factor(null).Item1.Value, algorithm.Weights[2][1], 0.1);
-            Assert.AreEqual(000 * MockProfile.CarMock().Factor(null).Item1.Value, algorithm.Weights[2][2], 0.1);
-            Assert.AreEqual(100 * MockProfile.CarMock().Factor(null).Item1.Value, algorithm.Weights[2][3], 0.1);
-            Assert.AreEqual(200 * MockProfile.CarMock().Factor(null).Item1.Value, algorithm.Weights[2][4], 0.1);
-=======
             Assert.AreEqual(000 * VehicleMock.Car().Fastest().FactorAndSpeed(null).Value, algorithm.Weights[0][0], 0.1);
             Assert.AreEqual(100 * VehicleMock.Car().Fastest().FactorAndSpeed(null).Value, algorithm.Weights[0][1], 0.1);
             Assert.AreEqual(200 * VehicleMock.Car().Fastest().FactorAndSpeed(null).Value, algorithm.Weights[0][2], 0.1);
@@ -906,7 +718,6 @@
             Assert.AreEqual(000 * VehicleMock.Car().Fastest().FactorAndSpeed(null).Value, algorithm.Weights[2][2], 0.1);
             Assert.AreEqual(100 * VehicleMock.Car().Fastest().FactorAndSpeed(null).Value, algorithm.Weights[2][3], 0.1);
             Assert.AreEqual(200 * VehicleMock.Car().Fastest().FactorAndSpeed(null).Value, algorithm.Weights[2][4], 0.1);
->>>>>>> 17253cb6
         }
     }
 }