--- conflicted
+++ resolved
@@ -58,13 +58,10 @@
     <EmbeddedResource Include="test-data\points\points1.geojson" />
     <None Remove="test-data\points\points1.hull.geojson" />
     <EmbeddedResource Include="test-data\points\points1.hull.geojson" />
-<<<<<<< HEAD
-=======
     <None Remove="test-data\points\points2.geojson.json" />
     <None Remove="test-data\points\points2.geojson" />
     <EmbeddedResource Include="test-data\points\points2.geojson" />
     <EmbeddedResource Include="test-data\points\points2.hull.geojson" />
->>>>>>> c9bde951
   </ItemGroup>
   <ItemGroup>
     <PackageReference Include="dotnet-test-nunit" Version="3.4.0-beta-3" />
