--- conflicted
+++ resolved
@@ -39,26 +39,29 @@
         public static void Run(RouterDb routerDb)
         {
             var router = new Router(routerDb);
-
-<<<<<<< HEAD
-//            // just test some random routes.
-//            GetTestRandomRoutes(router, Itinero.Osm.Vehicles.Vehicle.Car.Fastest(), 1000).TestPerf("Car random routes");
-//            GetTestRandomRoutes(router, Itinero.Osm.Vehicles.Vehicle.Pedestrian.Fastest(), 1000).TestPerf("Pedestrian random routes");
-//            GetTestRandomDirectedRoutes(router, Itinero.Osm.Vehicles.Vehicle.Car.Fastest(), 1000).TestPerf("Car random directed routes");
-            GetTestDirectedSequences(router, router.Db.GetSupportedProfile("car"), 1).TestPerf("Car randome directed sequences.");
-//
-//            // tests many-to-many route calculation.
-//            GetTestManyToManyRoutes(router, Itinero.Osm.Vehicles.Vehicle.Car.Fastest(), 200).TestPerf("Calculating manytomany car routes");
-=======
-            // just test some random routes.
-            GetTestRandomRoutes(router, Itinero.Osm.Vehicles.Vehicle.Car.Fastest(), 1000).TestPerf("Car random routes");
-            GetTestRandomRoutes(router, Itinero.Osm.Vehicles.Vehicle.Pedestrian.Fastest(), 1000).TestPerf("Pedestrian random routes");
-            GetTestRandomDirectedRoutes(router, Itinero.Osm.Vehicles.Vehicle.Car.Fastest(), 1000).TestPerf("Car random directed routes");
-
-            // tests one-to-many & many-to-many route calculation.
-            GetTestOneToManyRoutes(router, Itinero.Osm.Vehicles.Vehicle.Car.Fastest(), 200).TestPerf("Calculating one-to-many car routes");
-            GetTestManyToManyRoutes(router, Itinero.Osm.Vehicles.Vehicle.Car.Fastest(), 200).TestPerf("Calculating many-to-many car routes");
->>>>>>> 17fa6d43
+            
+            // run some routing tests for the 'car' profile.
+            // normal.
+            var profile = router.Db.GetSupportedProfile("car");
+//            GetTestRandomRoutes(router, profile, 1000).TestPerf($"{profile.FullName} random routes");
+//            GetTestSequences(router, profile, 1).TestPerf($"{profile.FullName} sequences.");
+//            // directed.
+//            GetTestDirecedRandomRoutes(router, profile, 1000).TestPerf($"{profile.FullName} random directed routes");
+            GetTestDirectedSequences(router, profile, 1).TestPerf($"{profile.FullName} directed sequences.");
+//            // one-to-many & many-to-many.
+//            GetTestOneToManyRoutes(router, profile, 200).TestPerf($"{profile.FullName} one-to-many routes");
+//            GetTestManyToManyRoutes(router, profile, 200).TestPerf($"{profile.FullName} many-to-many routes");
+//            
+//            // run some routing tests for the 'pedestrian' profile.
+//            profile = router.Db.GetSupportedProfile("pedestrian");
+//            GetTestRandomRoutes(router, profile, 1000).TestPerf($"{profile.FullName} random routes");
+//            GetTestSequences(router, profile, 1).TestPerf($"{profile.FullName} sequences.");
+//            // directed (testing 'directed' doesn't make sense here) 
+//            // GetTestDirecedRandomRoutes(router, profile, 1000).TestPerf($"{profile.FullName} random directed routes");
+//            // GetTestDirectedSequences(router, profile, 1).TestPerf($"{profile.FullName} directed sequences.");
+//            // one-to-many & many-to-many.
+//            GetTestOneToManyRoutes(router, profile, 200).TestPerf($"{profile.FullName} one-to-many routes");
+//            GetTestManyToManyRoutes(router, profile, 200).TestPerf($"{profile.FullName} many-to-many routes");
         }
 
         /// <summary>
@@ -126,7 +129,7 @@
         /// <summary>
         /// Tests calculating a number of routes.
         /// </summary>
-        public static Func<string> GetTestRandomDirectedRoutes(Router router, Profiles.Profile profile, int count)
+        public static Func<string> GetTestDirecedRandomRoutes(Router router, Profiles.Profile profile, int count)
         {
             var random = new System.Random();
             var list = new List<Tuple<RouterPoint, bool>>();
@@ -170,11 +173,11 @@
                 return string.Format("{0}/{1} routes failed.", errors, count);
             };
         }
-
-        /// <summary>
-        /// Tests calculating a number of directed sequences.
-        /// </summary>
-        public static Func<string> GetTestDirectedSequences(Router router, Profiles.Profile profile, int count)
+        
+        /// <summary>
+        /// Tests calculating a number of sequences.
+        /// </summary>
+        public static Func<string> GetTestSequences(Router router, Profiles.Profile profile, int count)
         {
             var random = new System.Random();
             var list = new List<RouterPoint[]>();
@@ -192,6 +195,46 @@
                 var errors = 0;
                 for (var i = 0; i < list.Count; i++)
                 {
+                    var route = router.TryCalculate(profile, list[i].ToArray(), CancellationToken.None);
+                    if (route.IsError)
+                    {
+#if DEBUG
+#endif
+                        errors++;
+                    }
+                    else
+                    {
+#if DEBUG
+                        var json = route.Value.ToGeoJson();
+#endif
+                    }
+                }
+
+                return string.Format("{0}/{1} routes failed.", errors, list.Count);
+            };
+        }
+
+        /// <summary>
+        /// Tests calculating a number of directed sequences.
+        /// </summary>
+        public static Func<string> GetTestDirectedSequences(Router router, Profiles.Profile profile, int count)
+        {
+            var random = new System.Random();
+            var list = new List<RouterPoint[]>();
+
+            var locations = StagingHelper.GetLocations("./Tests/data/sequence1.geojson");
+            var routerpoints = router.Resolve(profile, locations);
+            list.Add(routerpoints);
+            
+            locations = StagingHelper.GetLocations("./Tests/data/sequence2.geojson");
+            routerpoints = router.Resolve(profile, locations);
+            list.Add(routerpoints);
+
+            return () =>
+            {
+                var errors = 0;
+                for (var i = 0; i < list.Count; i++)
+                {
                     var route = router.TryCalculate(profile, list[i].ToArray(), 60, CancellationToken.None);
                     if (route.IsError)
                     {
